--- conflicted
+++ resolved
@@ -113,23 +113,16 @@
 		return "", fmt.Errorf("failed to unmarshal credentials: %w", err)
 	}
 
-<<<<<<< HEAD
 	ctx, cancel := context.WithTimeout(context.Background(), 60*time.Second)
-=======
-	ctx, cancel := context.WithTimeout(context.Background(), 30*time.Second)
->>>>>>> de4048e5
 	defer cancel()
 
 	proxyAddr := ""
 	if p.Channel.Proxy != nil && *p.Channel.Proxy != "" {
 		proxyAddr = *p.Channel.Proxy
-		logger.SysLog(fmt.Sprintf("Vertex AI proxy: %s", proxyAddr))
-	}
-
-	// 尝试使用gRPC客户端获取token
+	}
+
 	client, err := credentials.NewIamCredentialsClient(ctx, option.WithCredentialsJSON([]byte(p.Channel.Key)), option.WithGRPCDialOption(grpc.WithContextDialer(customDialer(proxyAddr))))
 	if err != nil {
-		logger.SysError(fmt.Sprintf("Failed to create IAM credentials client: %v", err))
 		return "", fmt.Errorf("failed to create IAM credentials client: %w", err)
 	}
 	defer client.Close()
@@ -183,6 +176,8 @@
 		return nil
 	}
 
+	logger.SysError(fmt.Sprintf("VertexAI error: %s", vertexaiError.Error.Message))
+
 	return &types.OpenAIError{
 		Message: "VertexAI错误",
 		Type:    "gemini_error",
@@ -192,6 +187,7 @@
 }
 
 func customDialer(proxyAddr string) func(context.Context, string) (net.Conn, error) {
+
 	return func(ctx context.Context, addr string) (net.Conn, error) {
 		// 创建统一的dialer配置
 		dialer := &net.Dialer{
