--- conflicted
+++ resolved
@@ -419,11 +419,7 @@
 		},
 	}
 
-<<<<<<< HEAD
-	if model_utils.HasPrefixCaseInsensitive(request.Model, "gemini-2.0-flash-exp") {
-=======
-	if strings.HasPrefix(request.Model, "gemini-2.0-flash-exp") || strings.HasPrefix(request.Model, "gemini-2.5-flash-image-preview") {
->>>>>>> e351d002
+	if model_utils.HasPrefixCaseInsensitive(request.Model, "gemini-2.0-flash-exp") || model_utils.HasPrefixCaseInsensitive(request.Model, "gemini-2.5-flash-image") {
 		geminiRequest.GenerationConfig.ResponseModalities = []string{"Text", "Image"}
 	}
 
@@ -719,29 +715,10 @@
 		return
 	}
 
-<<<<<<< HEAD
-	h.Usage.PromptTokens = geminiResponse.UsageMetadata.PromptTokenCount
-
-	// 计算 completion tokens，确保不为负数
-	completionTokens := geminiResponse.UsageMetadata.CandidatesTokenCount + geminiResponse.UsageMetadata.ThoughtsTokenCount
-	if completionTokens < 0 {
-		completionTokens = 0
-	}
-	h.Usage.CompletionTokens = completionTokens
-	h.Usage.CompletionTokensDetails.ReasoningTokens = geminiResponse.UsageMetadata.ThoughtsTokenCount
-
-	// 如果 TotalTokenCount 为 0 但有 PromptTokenCount，则计算总数
-	totalTokens := geminiResponse.UsageMetadata.TotalTokenCount
-	if totalTokens == 0 && geminiResponse.UsageMetadata.PromptTokenCount > 0 {
-		totalTokens = geminiResponse.UsageMetadata.PromptTokenCount + completionTokens
-	}
-	h.Usage.TotalTokens = totalTokens
-=======
 	usage := ConvertOpenAIUsage(geminiResponse.UsageMetadata)
 
 	usage.TextBuilder = h.Usage.TextBuilder
 	*h.Usage = usage
->>>>>>> e351d002
 }
 
 const tokenThreshold = 1000000
@@ -788,24 +765,6 @@
 
 func ConvertOpenAIUsage(geminiUsage *GeminiUsageMetadata) types.Usage {
 	if geminiUsage == nil {
-<<<<<<< HEAD
-		return types.Usage{}
-	}
-
-	// 计算 completion tokens，确保不为负数
-	completionTokens := geminiUsage.CandidatesTokenCount + geminiUsage.ThoughtsTokenCount
-	if completionTokens < 0 {
-		completionTokens = 0
-	}
-
-	// 如果 TotalTokenCount 为 0 但有 PromptTokenCount，则计算总数
-	totalTokens := geminiUsage.TotalTokenCount
-	if totalTokens == 0 && geminiUsage.PromptTokenCount > 0 {
-		totalTokens = geminiUsage.PromptTokenCount + completionTokens
-	}
-
-	return types.Usage{
-=======
 		return types.Usage{
 			PromptTokens:     0,
 			CompletionTokens: 0,
@@ -814,10 +773,9 @@
 	}
 
 	usage := types.Usage{
->>>>>>> e351d002
 		PromptTokens:     geminiUsage.PromptTokenCount,
-		CompletionTokens: completionTokens,
-		TotalTokens:      totalTokens,
+		CompletionTokens: geminiUsage.CandidatesTokenCount + geminiUsage.ThoughtsTokenCount,
+		TotalTokens:      geminiUsage.TotalTokenCount,
 
 		CompletionTokensDetails: types.CompletionTokensDetails{
 			ReasoningTokens: geminiUsage.ThoughtsTokenCount,
