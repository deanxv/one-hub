package gemini

import (
	"encoding/json"
	"fmt"
	"net/http"
	"one-api/common"
	"one-api/common/config"
	"one-api/common/requester"
	"one-api/common/utils"
	"one-api/providers/base"
	"one-api/types"
	"strings"
)

const (
	GeminiVisionMaxImageNum = 16
)

type GeminiStreamHandler struct {
	Usage   *types.Usage
	Request *types.ChatCompletionRequest

	key string
}

type OpenAIStreamHandler struct {
	Usage     *types.Usage
	ModelName string
}

func (p *GeminiProvider) CreateChatCompletion(request *types.ChatCompletionRequest) (*types.ChatCompletionResponse, *types.OpenAIErrorWithStatusCode) {
	if p.UseOpenaiAPI {
		return p.OpenAIProvider.CreateChatCompletion(request)
	}

	geminiRequest, errWithCode := ConvertFromChatOpenai(request)
	if errWithCode != nil {
		return nil, errWithCode
	}

	req, errWithCode := p.getChatRequest(geminiRequest, false)
	if errWithCode != nil {
		return nil, errWithCode
	}
	defer req.Body.Close()

	geminiChatResponse := &GeminiChatResponse{}
	// 发送请求
	_, errWithCode = p.Requester.SendRequest(req, geminiChatResponse, false)
	if errWithCode != nil {
		return nil, errWithCode
	}

	return ConvertToChatOpenai(p, geminiChatResponse, request)
}

func (p *GeminiProvider) CreateChatCompletionStream(request *types.ChatCompletionRequest) (requester.StreamReaderInterface[string], *types.OpenAIErrorWithStatusCode) {

	channel := p.GetChannel()
	if p.UseOpenaiAPI {
		return p.OpenAIProvider.CreateChatCompletionStream(request)
	}

	geminiRequest, errWithCode := ConvertFromChatOpenai(request)
	if errWithCode != nil {
		return nil, errWithCode
	}

	req, errWithCode := p.getChatRequest(geminiRequest, false)
	if errWithCode != nil {
		return nil, errWithCode
	}
	defer req.Body.Close()

	// 发送请求
	resp, errWithCode := p.Requester.SendRequestRaw(req)
	if errWithCode != nil {
		return nil, errWithCode
	}

	chatHandler := &GeminiStreamHandler{
		Usage:   p.Usage,
		Request: request,

		key: channel.Key,
	}

	return requester.RequestStream(p.Requester, resp, chatHandler.HandlerStream)
}

func (p *GeminiProvider) getChatRequest(geminiRequest *GeminiChatRequest, isRelay bool) (*http.Request, *types.OpenAIErrorWithStatusCode) {
	url := "generateContent"
	if geminiRequest.Stream {
		url = "streamGenerateContent?alt=sse"
	}
	// 获取请求地址
	fullRequestURL := p.GetFullRequestURL(url, geminiRequest.Model)

	// 获取请求头
	headers := p.GetRequestHeaders()
	if geminiRequest.Stream {
		headers["Accept"] = "text/event-stream"
	}

	var body any
	if isRelay {
		body = geminiRequest.GetJsonRaw()
	} else {
		p.pluginHandle(geminiRequest)
		body = geminiRequest
	}

	// 创建请求
	req, err := p.Requester.NewRequest(http.MethodPost, fullRequestURL, p.Requester.WithBody(body), p.Requester.WithHeader(headers))
	if err != nil {
		return nil, common.ErrorWrapper(err, "new_request_failed", http.StatusInternalServerError)
	}

	return req, nil
}

func ConvertFromChatOpenai(request *types.ChatCompletionRequest) (*GeminiChatRequest, *types.OpenAIErrorWithStatusCode) {
	request.ClearEmptyMessages()

	threshold := "BLOCK_NONE"

	// if strings.HasPrefix(request.Model, "gemini-2.0") && !strings.Contains(request.Model, "thinking") {
	// 	threshold = "OFF"
	// }

	geminiRequest := GeminiChatRequest{
		Contents: make([]GeminiChatContent, 0, len(request.Messages)),
		SafetySettings: []GeminiChatSafetySettings{
			{
				Category:  "HARM_CATEGORY_HARASSMENT",
				Threshold: threshold,
			},
			{
				Category:  "HARM_CATEGORY_HATE_SPEECH",
				Threshold: threshold,
			},
			{
				Category:  "HARM_CATEGORY_SEXUALLY_EXPLICIT",
				Threshold: threshold,
			},
			{
				Category:  "HARM_CATEGORY_DANGEROUS_CONTENT",
				Threshold: threshold,
			},
			{
				Category:  "HARM_CATEGORY_CIVIC_INTEGRITY",
				Threshold: threshold,
			},
		},
		GenerationConfig: GeminiChatGenerationConfig{
			Temperature:        request.Temperature,
			TopP:               request.TopP,
			MaxOutputTokens:    request.MaxTokens,
			ResponseModalities: request.Modalities,
		},
	}

	if strings.HasPrefix(request.Model, "gemini-2.0-flash-exp") {
		geminiRequest.GenerationConfig.ResponseModalities = []string{"Text", "Image"}
	}

	if request.Reasoning != nil {
		geminiRequest.GenerationConfig.ThinkingConfig = &ThinkingConfig{
<<<<<<< HEAD
			ThinkingBudget:  request.Reasoning.MaxTokens,
			IncludeThoughts: request.IncludeThoughts,
=======
			ThinkingBudget: &request.Reasoning.MaxTokens,
>>>>>>> a9d976d2
		}
	}

	if config.GeminiSettingsInstance.GetOpenThink(request.Model) {
		if geminiRequest.GenerationConfig.ThinkingConfig == nil {
			geminiRequest.GenerationConfig.ThinkingConfig = &ThinkingConfig{}
		}
		geminiRequest.GenerationConfig.ThinkingConfig.IncludeThoughts = true
	}

	functions := request.GetFunctions()

	if functions != nil {
		var geminiChatTools GeminiChatTools
		googleSearch := false
		codeExecution := false
		urlContext := false
		for _, function := range functions {
			if function.Name == "googleSearch" {
				googleSearch = true
				continue
			}
			if function.Name == "codeExecution" {
				codeExecution = true
				continue
			}
			if function.Name == "urlContext" {
				urlContext = true
				continue
			}

			if params, ok := function.Parameters.(map[string]interface{}); ok {
				if properties, ok := params["properties"].(map[string]interface{}); ok && len(properties) == 0 {
					function.Parameters = nil
				}
			}

			geminiChatTools.FunctionDeclarations = append(geminiChatTools.FunctionDeclarations, *function)
		}

		if codeExecution && len(geminiRequest.Tools) == 0 {
			geminiRequest.Tools = append(geminiRequest.Tools, GeminiChatTools{
				CodeExecution: &GeminiCodeExecution{},
			})
		}
		if urlContext && len(geminiRequest.Tools) == 0 {
			geminiRequest.Tools = append(geminiRequest.Tools, GeminiChatTools{
				UrlContext: &GeminiCodeExecution{},
			})
		}

		if googleSearch {
			geminiRequest.Tools = append(geminiRequest.Tools, GeminiChatTools{
				GoogleSearch: &GeminiCodeExecution{},
			})
		}

		if len(geminiRequest.Tools) == 0 {
			geminiRequest.Tools = append(geminiRequest.Tools, geminiChatTools)
		}
	}

	geminiContent, systemContent, err := OpenAIToGeminiChatContent(request.Messages)
	if err != nil {
		return nil, err
	}

	if systemContent != "" {
		geminiRequest.SystemInstruction = &GeminiChatContent{
			Parts: []GeminiPart{
				{Text: systemContent},
			},
		}
	}

	geminiRequest.Contents = geminiContent
	geminiRequest.Stream = request.Stream
	geminiRequest.Model = request.Model

	if request.ResponseFormat != nil && (request.ResponseFormat.Type == "json_schema" || request.ResponseFormat.Type == "json_object") {
		geminiRequest.GenerationConfig.ResponseMimeType = "application/json"

		if request.ResponseFormat.JsonSchema != nil && request.ResponseFormat.JsonSchema.Schema != nil {
			cleanedSchema := removeAdditionalPropertiesWithDepth(request.ResponseFormat.JsonSchema.Schema, 0)
			geminiRequest.GenerationConfig.ResponseSchema = cleanedSchema
		}
	}

	return &geminiRequest, nil
}

func removeAdditionalPropertiesWithDepth(schema interface{}, depth int) interface{} {
	if depth >= 5 {
		return schema
	}

	v, ok := schema.(map[string]interface{})
	if !ok || len(v) == 0 {
		return schema
	}

	// 如果type不为object和array，则直接返回
	if typeVal, exists := v["type"]; !exists || (typeVal != "object" && typeVal != "array") {
		return schema
	}

	delete(v, "title")

	switch v["type"] {
	case "object":
		delete(v, "additionalProperties")
		// 处理 properties
		if properties, ok := v["properties"].(map[string]interface{}); ok {
			for key, value := range properties {
				properties[key] = removeAdditionalPropertiesWithDepth(value, depth+1)
			}
		}
		for _, field := range []string{"allOf", "anyOf", "oneOf"} {
			if nested, ok := v[field].([]interface{}); ok {
				for i, item := range nested {
					nested[i] = removeAdditionalPropertiesWithDepth(item, depth+1)
				}
			}
		}
	case "array":
		if items, ok := v["items"].(map[string]interface{}); ok {
			v["items"] = removeAdditionalPropertiesWithDepth(items, depth+1)
		}
	}

	return v
}

func ConvertToChatOpenai(provider base.ProviderInterface, response *GeminiChatResponse, request *types.ChatCompletionRequest) (openaiResponse *types.ChatCompletionResponse, errWithCode *types.OpenAIErrorWithStatusCode) {
	openaiResponse = &types.ChatCompletionResponse{
		ID:      fmt.Sprintf("chatcmpl-%s", utils.GetUUID()),
		Object:  "chat.completion",
		Created: utils.GetTimestamp(),
		Model:   request.Model,
		Choices: make([]types.ChatCompletionChoice, 0, len(response.Candidates)),
	}

	if len(response.Candidates) == 0 {
		errWithCode = common.StringErrorWrapper("no candidates", "no_candidates", http.StatusInternalServerError)
		return
	}

	for _, candidate := range response.Candidates {
		openaiResponse.Choices = append(openaiResponse.Choices, candidate.ToOpenAIChoice(request))
	}

	usage := provider.GetUsage()
	*usage = convertOpenAIUsage(response.UsageMetadata)
	openaiResponse.Usage = usage

	return
}

// 转换为OpenAI聊天流式请求体
func (h *GeminiStreamHandler) HandlerStream(rawLine *[]byte, dataChan chan string, errChan chan error) {
	// 如果rawLine 前缀不为data:，则直接返回
	if !strings.HasPrefix(string(*rawLine), "data: ") {
		*rawLine = nil
		return
	}

	// 去除前缀
	*rawLine = (*rawLine)[6:]

	var geminiResponse GeminiChatResponse
	err := json.Unmarshal(*rawLine, &geminiResponse)
	if err != nil {
		errChan <- common.ErrorToOpenAIError(err)
		return
	}

	aiError := errorHandle(&geminiResponse.GeminiErrorResponse, h.key)
	if aiError != nil {
		errChan <- aiError
		return
	}

	h.convertToOpenaiStream(&geminiResponse, dataChan)

}

func (h *GeminiStreamHandler) convertToOpenaiStream(geminiResponse *GeminiChatResponse, dataChan chan string) {
	streamResponse := types.ChatCompletionStreamResponse{
		ID:      fmt.Sprintf("chatcmpl-%s", utils.GetUUID()),
		Object:  "chat.completion.chunk",
		Created: utils.GetTimestamp(),
		Model:   h.Request.Model,
		// Choices: choices,
	}

	choices := make([]types.ChatCompletionStreamChoice, 0, len(geminiResponse.Candidates))

	isStop := false
	for _, candidate := range geminiResponse.Candidates {
		if candidate.FinishReason != nil && *candidate.FinishReason == "STOP" {
			isStop = true
			candidate.FinishReason = nil
		}
		choices = append(choices, candidate.ToOpenAIStreamChoice(h.Request))
	}

	if len(choices) > 0 && (choices[0].Delta.ToolCalls != nil || choices[0].Delta.FunctionCall != nil) {
		choices := choices[0].ConvertOpenaiStream()
		for _, choice := range choices {
			chatCompletionCopy := streamResponse
			chatCompletionCopy.Choices = []types.ChatCompletionStreamChoice{choice}
			responseBody, _ := json.Marshal(chatCompletionCopy)
			dataChan <- string(responseBody)
		}
	} else {
		streamResponse.Choices = choices
		responseBody, _ := json.Marshal(streamResponse)
		dataChan <- string(responseBody)
	}

	if isStop {
		streamResponse.Choices = []types.ChatCompletionStreamChoice{
			{
				FinishReason: types.FinishReasonStop,
				Delta: types.ChatCompletionStreamChoiceDelta{
					Role: types.ChatMessageRoleAssistant,
				},
			},
		}
		responseBody, _ := json.Marshal(streamResponse)
		dataChan <- string(responseBody)
	}

	// 和ExecutableCode的tokens共用，所以跳过
	if geminiResponse.UsageMetadata == nil {
		return
	}

	h.Usage.PromptTokens = geminiResponse.UsageMetadata.PromptTokenCount
	h.Usage.CompletionTokens = geminiResponse.UsageMetadata.CandidatesTokenCount + geminiResponse.UsageMetadata.ThoughtsTokenCount
	h.Usage.CompletionTokensDetails.ReasoningTokens = geminiResponse.UsageMetadata.ThoughtsTokenCount
	h.Usage.TotalTokens = geminiResponse.UsageMetadata.TotalTokenCount
}

const tokenThreshold = 1000000

var modelAdjustRatios = map[string]int{
	"gemini-1.5-pro":   2,
	"gemini-1.5-flash": 2,
}

// func adjustTokenCounts(modelName string, usage *GeminiUsageMetadata) {
// 	if usage.PromptTokenCount <= tokenThreshold && usage.CandidatesTokenCount <= tokenThreshold {
// 		return
// 	}

// 	currentRatio := 1
// 	for model, r := range modelAdjustRatios {
// 		if strings.HasPrefix(modelName, model) {
// 			currentRatio = r
// 			break
// 		}
// 	}

// 	if currentRatio == 1 {
// 		return
// 	}

// 	adjustTokenCount := func(count int) int {
// 		if count > tokenThreshold {
// 			return tokenThreshold + (count-tokenThreshold)*currentRatio
// 		}
// 		return count
// 	}

// 	if usage.PromptTokenCount > tokenThreshold {
// 		usage.PromptTokenCount = adjustTokenCount(usage.PromptTokenCount)
// 	}

// 	if usage.CandidatesTokenCount > tokenThreshold {
// 		usage.CandidatesTokenCount = adjustTokenCount(usage.CandidatesTokenCount)
// 	}

// 	usage.TotalTokenCount = usage.PromptTokenCount + usage.CandidatesTokenCount
// }

func convertOpenAIUsage(geminiUsage *GeminiUsageMetadata) types.Usage {
	return types.Usage{
		PromptTokens:     geminiUsage.PromptTokenCount,
		CompletionTokens: geminiUsage.CandidatesTokenCount + geminiUsage.ThoughtsTokenCount,
		TotalTokens:      geminiUsage.TotalTokenCount,

		CompletionTokensDetails: types.CompletionTokensDetails{
			ReasoningTokens: geminiUsage.ThoughtsTokenCount,
		},
	}
}

func (p *GeminiProvider) pluginHandle(request *GeminiChatRequest) {
	if !p.UseCodeExecution {
		return
	}

	if len(request.Tools) > 0 {
		return
	}

	if p.Channel.Plugin == nil {
		return
	}

	request.Tools = append(request.Tools, GeminiChatTools{
		CodeExecution: &GeminiCodeExecution{},
	})

}<|MERGE_RESOLUTION|>--- conflicted
+++ resolved
@@ -167,12 +167,7 @@
 
 	if request.Reasoning != nil {
 		geminiRequest.GenerationConfig.ThinkingConfig = &ThinkingConfig{
-<<<<<<< HEAD
-			ThinkingBudget:  request.Reasoning.MaxTokens,
-			IncludeThoughts: request.IncludeThoughts,
-=======
 			ThinkingBudget: &request.Reasoning.MaxTokens,
->>>>>>> a9d976d2
 		}
 	}
 
