--- conflicted
+++ resolved
@@ -84,11 +84,7 @@
 	FileData            *GeminiFileData                `json:"fileData,omitempty"`
 	ExecutableCode      *GeminiPartExecutableCode      `json:"executableCode,omitempty"`
 	CodeExecutionResult *GeminiPartCodeExecutionResult `json:"codeExecutionResult,omitempty"`
-<<<<<<< HEAD
-	Thought             bool                           `json:"thought,omitempty"`
-=======
 	Thought             bool                           `json:"thought,omitempty"` // 是否是思考内容
->>>>>>> 0d9ec39d
 }
 
 type GeminiPartExecutableCode struct {
@@ -120,7 +116,6 @@
 
 	var content []string
 	isTools := false
-	isThought := false
 	images := make([]types.MultimediaData, 0)
 	reasoningContent := make([]string, 0)
 
@@ -151,9 +146,6 @@
 			// 		Data: part.InlineData.Data,
 			// 	}
 			// }
-		} else if part.Thought {
-			isThought = true
-			content = append(content, part.Text)
 		} else {
 			if part.ExecutableCode != nil {
 				content = append(content, "```"+part.ExecutableCode.Language+"\n"+part.ExecutableCode.Code+"\n```")
@@ -171,20 +163,12 @@
 		choice.Delta.Image = images
 	}
 
-<<<<<<< HEAD
-	if isThought {
-		choice.Delta.ReasoningContent = strings.Join(content, "\n")
-	} else {
-		choice.Delta.Content = strings.Join(content, "\n")
-	}
-=======
 	choice.Delta.Content = strings.Join(content, "\n")
 
 	if len(reasoningContent) > 0 {
 		choice.Delta.ReasoningContent = strings.Join(reasoningContent, "\n")
 	}
 
->>>>>>> 0d9ec39d
 	if isTools {
 		choice.FinishReason = types.FinishReasonToolCalls
 	}
@@ -244,8 +228,6 @@
 			// 		Data: part.InlineData.Data,
 			// 	}
 			// }
-		} else if part.Thought {
-			choice.Message.ReasoningContent = part.Text
 		} else {
 			if part.ExecutableCode != nil {
 				content = append(content, "```"+part.ExecutableCode.Language+"\n"+part.ExecutableCode.Code+"\n```")
