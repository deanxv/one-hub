--- conflicted
+++ resolved
@@ -104,29 +104,10 @@
 		return
 	}
 
-<<<<<<< HEAD
-	h.Usage.PromptTokens = geminiResponse.UsageMetadata.PromptTokenCount
-
-	// 计算 completion tokens，确保不为负数
-	completionTokens := geminiResponse.UsageMetadata.CandidatesTokenCount + geminiResponse.UsageMetadata.ThoughtsTokenCount
-	if completionTokens < 0 {
-		completionTokens = 0
-	}
-	h.Usage.CompletionTokens = completionTokens
-	h.Usage.CompletionTokensDetails.ReasoningTokens = geminiResponse.UsageMetadata.ThoughtsTokenCount
-
-	// 如果 TotalTokenCount 为 0 但有 PromptTokenCount，则计算总数
-	totalTokens := geminiResponse.UsageMetadata.TotalTokenCount
-	if totalTokens == 0 && geminiResponse.UsageMetadata.PromptTokenCount > 0 {
-		totalTokens = geminiResponse.UsageMetadata.PromptTokenCount + completionTokens
-	}
-	h.Usage.TotalTokens = totalTokens
-=======
 	usage := ConvertOpenAIUsage(geminiResponse.UsageMetadata)
 
 	usage.TextBuilder = h.Usage.TextBuilder
 	*h.Usage = usage
->>>>>>> e351d002
 
 	dataChan <- rawStr
 }