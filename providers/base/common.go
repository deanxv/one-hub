--- conflicted
+++ resolved
@@ -235,7 +235,6 @@
 	p.OtherArg = otherArg
 }
 
-<<<<<<< HEAD
 // NewRequestWithCustomParams 创建带有额外参数处理的请求
 // 这个方法会自动处理channel中配置的额外参数，并将其合并到请求体中
 func (p *BaseProvider) NewRequestWithCustomParams(method, url string, originalRequest interface{}, headers map[string]string, modelName string) (*http.Request, *types.OpenAIErrorWithStatusCode) {
@@ -380,8 +379,8 @@
 	}
 
 	return result
-=======
+}
+
 func (p *BaseProvider) GetSupportedResponse() bool {
 	return p.SupportResponse
->>>>>>> 35c11413
 }