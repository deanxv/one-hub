--- conflicted
+++ resolved
@@ -17,51 +17,9 @@
 	"github.com/gin-gonic/gin"
 )
 
-<<<<<<< HEAD
 func testChannel(channel *model.Channel, request types.ChatCompletionRequest) (err error, openaiErr *types.OpenAIError) {
 	// 创建一个 http.Request
 	req, err := http.NewRequest("POST", "/v1/chat/completions", nil)
-=======
-func testChannel(channel *model.Channel, request ChatRequest) (err error, openaiErr *OpenAIError) {
-	switch channel.Type {
-	case common.ChannelTypePaLM:
-		fallthrough
-	case common.ChannelTypeGemini:
-		fallthrough
-	case common.ChannelTypeAnthropic:
-		fallthrough
-	case common.ChannelTypeBaidu:
-		fallthrough
-	case common.ChannelTypeZhipu:
-		fallthrough
-	case common.ChannelTypeAli:
-		fallthrough
-	case common.ChannelType360:
-		fallthrough
-	case common.ChannelTypeXunfei:
-		return errors.New("该渠道类型当前版本不支持测试，请手动测试"), nil
-	case common.ChannelTypeAzure:
-		request.Model = "gpt-35-turbo"
-		defer func() {
-			if err != nil {
-				err = errors.New("请确保已在 Azure 上创建了 gpt-35-turbo 模型，并且 apiVersion 已正确填写！")
-			}
-		}()
-	default:
-		request.Model = "gpt-3.5-turbo"
-	}
-	requestURL := common.ChannelBaseURLs[channel.Type]
-	if channel.Type == common.ChannelTypeAzure {
-		requestURL = getFullRequestURL(channel.GetBaseURL(), fmt.Sprintf("/openai/deployments/%s/chat/completions?api-version=2023-03-15-preview", request.Model), channel.Type)
-	} else {
-		if baseURL := channel.GetBaseURL(); len(baseURL) > 0 {
-			requestURL = baseURL
-		}
-
-		requestURL = getFullRequestURL(requestURL, "/v1/chat/completions", channel.Type)
-	}
-	jsonData, err := json.Marshal(request)
->>>>>>> b7fcb319
 	if err != nil {
 		return err, nil
 	}
@@ -108,19 +66,15 @@
 	if modelMap != nil && modelMap[request.Model] != "" {
 		request.Model = modelMap[request.Model]
 	}
-<<<<<<< HEAD
 
 	promptTokens := common.CountTokenMessages(request.Messages, request.Model)
-	_, openAIErrorWithStatusCode := chatProvider.ChatAction(&request, true, promptTokens)
+	Usage, openAIErrorWithStatusCode := chatProvider.ChatAction(&request, true, promptTokens)
 	if openAIErrorWithStatusCode != nil {
 		return nil, &openAIErrorWithStatusCode.OpenAIError
-=======
-	if response.Usage.CompletionTokens == 0 {
-		if response.Error.Message == "" {
-			response.Error.Message = "补全 tokens 非预期返回 0"
-		}
-		return errors.New(fmt.Sprintf("type %s, code %v, message %s", response.Error.Type, response.Error.Code, response.Error.Message)), &response.Error
->>>>>>> b7fcb319
+	}
+
+	if Usage.CompletionTokens == 0 {
+		return errors.New(fmt.Sprintf("channel %s, message 补全 tokens 非预期返回 0", channel.Name)), nil
 	}
 
 	return nil, nil
@@ -237,13 +191,8 @@
 			err, openaiErr := testChannel(channel, *testRequest)
 			tok := time.Now()
 			milliseconds := tok.Sub(tik).Milliseconds()
-<<<<<<< HEAD
 			if milliseconds > disableThreshold {
 				err = fmt.Errorf("响应时间 %.2fs 超过阈值 %.2fs", float64(milliseconds)/1000.0, float64(disableThreshold)/1000.0)
-=======
-			if isChannelEnabled && milliseconds > disableThreshold {
-				err = errors.New(fmt.Sprintf("响应时间 %.2fs 超过阈值 %.2fs", float64(milliseconds)/1000.0, float64(disableThreshold)/1000.0))
->>>>>>> b7fcb319
 				disableChannel(channel.Id, channel.Name, err.Error())
 			}
 			if isChannelEnabled && shouldDisableChannel(openaiErr, -1) {
