--- conflicted
+++ resolved
@@ -87,17 +87,10 @@
     calculateSteps += ` + (${extraBillingSteps.join(' + ')}) x ${groupRatio}`;
   }
 
-<<<<<<< HEAD
   // let savePercent = '';
   // if (originalQuota > 0 && quota > 0) {
   //   savePercent = `${t('logPage.quotaDetail.saved')}${((1 - quota / originalQuota) * 100).toFixed(0)}%`;
   // }
-=======
-  let savePercent = '';
-  if (originalQuota > 0 && quota > 0 && groupRatio < 1) {
-    savePercent = `${t('logPage.quotaDetail.saved')}${((1 - quota / originalQuota) * 100).toFixed(0)}%`;
-  }
->>>>>>> 30028de1
   return (
     <Box
       sx={{
@@ -207,39 +200,6 @@
           <CalculateIcon sx={{ fontSize: 20, mr: 1, color: (theme) => theme.palette.success.main }} />
           <Typography sx={{ fontWeight: 600, fontSize: 15 }}>{t('logPage.quotaDetail.finalCalculation')}</Typography>
         </Box>
-<<<<<<< HEAD
-        <Typography
-          sx={{
-            fontSize: 13,
-            color: (theme) => theme.palette.text.secondary,
-            mb: 1,
-            textAlign: 'left'
-          }}
-        >
-          {stepStr}
-        </Typography>
-        <Box
-          sx={{
-            display: 'flex',
-            flexDirection: { xs: 'column', sm: 'row' },
-            alignItems: { xs: 'flex-start', sm: 'center' },
-            mb: 1
-          }}
-        >
-          {
-            <Typography
-              sx={{
-                fontSize: 13,
-                color: (theme) => theme.palette.text.secondary,
-                mr: 2,
-                mb: { xs: 0.5, sm: 0 },
-                textAlign: 'left'
-              }}
-            >
-              {t('logPage.quotaDetail.originalBilling')}: {renderQuota(originalQuota, 6)}
-            </Typography>
-          }
-=======
         <Typography sx={{ fontSize: 13, color: (theme) => theme.palette.text.secondary, mb: 1, textAlign: 'left' }}>
           {calculateSteps}
         </Typography>
@@ -255,7 +215,6 @@
           >
             {t('logPage.quotaDetail.originalBilling')}: {renderQuota(originalQuota, 6)}
           </Typography>
->>>>>>> 30028de1
           <Typography
             sx={{
               fontSize: 13,
