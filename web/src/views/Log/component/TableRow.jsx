--- conflicted
+++ resolved
@@ -1,11 +1,6 @@
-<<<<<<< HEAD
-import PropTypes from 'prop-types'
-import { useMemo, useState } from 'react'
-=======
 import PropTypes from 'prop-types';
 import { useMemo, useState } from 'react';
 import { ArrowForward } from '@mui/icons-material';
->>>>>>> e351d002
 
 import Badge from '@mui/material/Badge'
 
@@ -120,13 +115,6 @@
         )}
 
         {columnVisibility.group && (
-<<<<<<< HEAD
-          <TableCell sx={{ p: '10px 8px', textAlign: 'center' }}>
-            {item?.metadata?.group_name ? (
-              <Label color="default" variant="soft">
-                {userGroup[item.metadata.group_name]?.name || '跟随用户'}
-              </Label>
-=======
           <TableCell sx={{ p: '10px 8px' }}>
             {item?.metadata?.is_backup_group ? (
               // 显示分组重定向：原始分组 → 备份分组
@@ -139,7 +127,6 @@
                   {userGroup[item.metadata.backup_group_name]?.name || '备份分组'}
                 </Label>
               </Stack>
->>>>>>> e351d002
             ) : (
               // 正常显示分组
               item?.metadata?.group_name || item?.metadata?.backup_group_name ? (
@@ -219,10 +206,6 @@
         <TableRow>
           <TableCell colSpan={colCount} sx={{ p: 0, border: 0, bgcolor: 'transparent' }}>
             <Collapse in={open} timeout="auto" unmountOnExit>
-<<<<<<< HEAD
-              <QuotaWithDetailContent item={item} t={t} totalInputTokens={totalInputTokens}
-                                      totalOutputTokens={totalOutputTokens}/>
-=======
               <QuotaWithDetailContent
                 item={item}
                 userGroup={userGroup}
@@ -230,7 +213,6 @@
                 totalInputTokens={totalInputTokens}
                 totalOutputTokens={totalOutputTokens}
               />
->>>>>>> e351d002
             </Collapse>
           </TableCell>
         </TableRow>
@@ -322,7 +304,6 @@
   )
 }
 
-<<<<<<< HEAD
 const TOKEN_RATIOS = {
   INPUT_AUDIO: 20,
   OUTPUT_AUDIO: 10,
@@ -330,8 +311,6 @@
   TEXT: 1
 }
 
-=======
->>>>>>> e351d002
 function calculateTokens(item) {
   const { prompt_tokens, completion_tokens, metadata } = item
 
@@ -348,17 +327,6 @@
   let totalOutputTokens = completion_tokens
   let show = false
 
-<<<<<<< HEAD
-  const input_audio_tokens = metadata?.input_audio_tokens_ratio || TOKEN_RATIOS.INPUT_AUDIO
-  const output_audio_tokens = metadata?.output_audio_tokens_ratio || TOKEN_RATIOS.OUTPUT_AUDIO
-
-  const cached_ratio = metadata?.cached_tokens_ratio || TOKEN_RATIOS.CACHED
-  const cached_write_ratio = metadata?.cached_write_tokens_ratio || 0
-  const cached_read_ratio = metadata?.cached_read_tokens_ratio || 0
-  const reasoning_tokens = metadata?.reasoning_tokens_ratio || 0
-  const input_text_tokens_ratio = metadata?.input_text_tokens_ratio || TOKEN_RATIOS.TEXT
-  const output_text_tokens_ratio = metadata?.output_text_tokens_ratio || TOKEN_RATIOS.TEXT
-=======
   const input_audio_tokens = metadata?.input_audio_tokens_ratio || 1;
   const output_audio_tokens = metadata?.output_audio_tokens_ratio || 1;
   const input_image_tokens = metadata?.input_image_tokens_ratio || 1;
@@ -370,7 +338,6 @@
   const reasoning_tokens = metadata?.reasoning_tokens_ratio || 1;
   const input_text_tokens_ratio = metadata?.input_text_tokens_ratio || 1;
   const output_text_tokens_ratio = metadata?.output_text_tokens_ratio || 1;
->>>>>>> e351d002
 
   const tokenDetails = [
     {
@@ -404,19 +371,6 @@
       rate: cached_write_ratio,
       labelParams: { ratio: cached_write_ratio }
     },
-<<<<<<< HEAD
-    {
-      key: 'cached_read_tokens',
-      label: 'logPage.cachedReadTokens',
-      rate: cached_read_ratio,
-      labelParams: { ratio: cached_read_ratio }
-    },
-    {
-      key: 'reasoning_tokens',
-      label: 'logPage.reasoningTokens',
-      rate: reasoning_tokens,
-      labelParams: { ratio: reasoning_tokens }
-=======
     { key: 'cached_read_tokens', label: 'logPage.cachedReadTokens', rate: cached_read_ratio, labelParams: { ratio: cached_read_ratio } },
     { key: 'reasoning_tokens', label: 'logPage.reasoningTokens', rate: reasoning_tokens, labelParams: { ratio: reasoning_tokens } },
     {
@@ -430,7 +384,6 @@
       label: 'logPage.outputImageTokens',
       rate: output_image_tokens,
       labelParams: { ratio: output_image_tokens }
->>>>>>> e351d002
     }
   ]
     .filter(({ key }) => metadata[key] > 0)
@@ -444,18 +397,11 @@
         'input_audio_tokens',
         'cached_tokens',
         'cached_write_tokens',
-<<<<<<< HEAD
-        'cached_read_tokens'
-      ].includes(key)
-
-      const isOutputToken = ['output_audio_tokens', 'reasoning_tokens'].includes(key)
-=======
         'cached_read_tokens',
         'input_image_tokens'
       ].includes(key);
 
       const isOutputToken = ['output_audio_tokens', 'reasoning_tokens', 'output_image_tokens'].includes(key);
->>>>>>> e351d002
 
       if (isInputToken) {
         totalInputTokens += tokens
