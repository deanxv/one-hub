import PropTypes from 'prop-types'
import { useEffect, useRef, useState } from 'react'
import { CHANNEL_OPTIONS } from 'constants/ChannelConstants'
import { useTheme } from '@mui/material/styles'
import { API } from 'utils/api'
import { copy, showError, showSuccess, trims } from 'utils/common'
import {
  Autocomplete,
  Box,
  Button,
  ButtonGroup,
  Checkbox,
  Chip,
  Collapse,
  Container,
  Dialog,
  DialogActions,
  DialogContent,
  DialogTitle,
  Divider,
  FormControl,
  FormControlLabel,
  FormHelperText,
  InputLabel,
  MenuItem,
  OutlinedInput,
  Select,
  Switch,
  TextField,
  Tooltip,
  Typography,
  useMediaQuery
} from '@mui/material'
import { Formik } from 'formik'
import * as Yup from 'yup'
import { defaultConfig, typeConfig } from '../type/Config' //typeConfig
import { createFilterOptions } from '@mui/material/Autocomplete'
import CheckBoxOutlineBlankIcon from '@mui/icons-material/CheckBoxOutlineBlank'
import CheckBoxIcon from '@mui/icons-material/CheckBox'
import { useTranslation } from 'react-i18next'
import useCustomizeT from 'hooks/useCustomizeT'
import { PreCostType } from '../type/other'
import MapInput from './MapInput'
import ListInput from './ListInput'
import ModelSelectorModal from './ModelSelectorModal'
import pluginList from '../type/Plugin.json'
import { Icon } from '@iconify/react'

const icon = <CheckBoxOutlineBlankIcon fontSize="small"/>
const checkedIcon = <CheckBoxIcon fontSize="small"/>

const filter = createFilterOptions()
const getValidationSchema = (t) =>
  Yup.object().shape({
    is_edit: Yup.boolean(),
    // is_tag: Yup.boolean(),
    name: Yup.string().required(t('channel_edit.requiredName')),
    type: Yup.number().required(t('channel_edit.requiredChannel')),
    key: Yup.string().when('is_edit', { is: false, then: Yup.string().required(t('channel_edit.requiredKey')) }),
    other: Yup.string(),
    proxy: Yup.string(),
    test_model: Yup.string(),
    models: Yup.array().min(1, t('channel_edit.requiredModels')),
    groups: Yup.array().min(1, t('channel_edit.requiredGroup')),
    base_url: Yup.string().when('type', {
      is: (value) => [3, 8].includes(value),
      then: Yup.string().required(t('channel_edit.requiredBaseUrl')), // base_url 是必需的
      otherwise: Yup.string() // 在其他情况下，base_url 可以是任意字符串
    }),
    model_mapping: Yup.array(),
    model_headers: Yup.array(),
    custom_parameter: Yup.string().nullable()
  })

const EditModal = ({ open, channelId, onCancel, onOk, groupOptions, isTag, modelOptions, prices }) => {
  const { t } = useTranslation()
  const { t: customizeT } = useCustomizeT()
  const theme = useTheme()
  const isMobile = useMediaQuery(theme.breakpoints.down('sm'))
  // const [loading, setLoading] = useState(false);
  const [initialInput, setInitialInput] = useState(defaultConfig.input)
  const [inputLabel, setInputLabel] = useState(defaultConfig.inputLabel) //
  const [inputPrompt, setInputPrompt] = useState(defaultConfig.prompt)
  const [batchAdd, setBatchAdd] = useState(false)
  const [hasTag, setHasTag] = useState(false)
  const [expanded, setExpanded] = useState(false)
  const [inputValue, setInputValue] = useState('')
  const [parameterFocused, setParameterFocused] = useState(false)
  const parameterInputRef = useRef(null)
  const removeDuplicates = (array) => [...new Set(array)]
  const [modelSelectorOpen, setModelSelectorOpen] = useState(false)
  const [tempFormikValues, setTempFormikValues] = useState(null)
  const [tempSetFieldValue, setTempSetFieldValue] = useState(null)

  const initChannel = (typeValue) => {
    if (typeConfig[typeValue]?.inputLabel) {
      setInputLabel({ ...defaultConfig.inputLabel, ...typeConfig[typeValue].inputLabel })
    } else {
      setInputLabel(defaultConfig.inputLabel)
    }

    if (typeConfig[typeValue]?.prompt) {
      setInputPrompt({ ...defaultConfig.prompt, ...typeConfig[typeValue].prompt })
    } else {
      setInputPrompt(defaultConfig.prompt)
    }

    return typeConfig[typeValue]?.input
  }

  const handleTypeChange = (setFieldValue, typeValue, values) => {
    // 处理插件事务
    if (pluginList[typeValue]) {
      const newPluginValues = {}
      const pluginConfig = pluginList[typeValue]
      for (const pluginName in pluginConfig) {
        const plugin = pluginConfig[pluginName]
        const oldValve = values['plugin'] ? values['plugin'][pluginName] || {} : {}
        newPluginValues[pluginName] = {}
        for (const paramName in plugin.params) {
          const param = plugin.params[paramName]
          newPluginValues[pluginName][paramName] = oldValve[paramName] || (param.type === 'bool' ? false : '')
        }
      }
      setFieldValue('plugin', newPluginValues)
    }

    const newInput = initChannel(typeValue)

    if (newInput) {
      Object.keys(newInput).forEach((key) => {
        if (
          (!Array.isArray(values[key]) && values[key] !== null && values[key] !== undefined && values[key] !== '') ||
          (Array.isArray(values[key]) && values[key].length > 0)
        ) {
          return
        }

        if (key === 'models') {
          setFieldValue(key, initialModel(newInput[key]))
          return
        }
        setFieldValue(key, newInput[key])
      })
    }
  }

  const basicModels = (channelType) => {
    let modelGroup = typeConfig[channelType]?.modelGroup || defaultConfig.modelGroup
    // 循环 modelOptions，找到 modelGroup 对应的模型
    let modelList = []
    modelOptions.forEach((model) => {
      if (model.group === modelGroup) {
        modelList.push(model)
      }
    })
    return modelList
  }

  const handleModelSelectorConfirm = (selectedModels, overwriteModels) => {
    if (tempSetFieldValue && tempFormikValues) {
      if (overwriteModels) {
        // 覆盖模式：清空现有的模型列表，使用选择器中的模型
        tempSetFieldValue('models', selectedModels)
      } else {
        // 追加模式：合并现有模型和新选择的模型，避免重复
        const existingModels = tempFormikValues.models || []
        const existingModelIds = new Set(existingModels.map((model) => model.id))

        // 过滤掉已存在的模型，避免重复
        const newModels = selectedModels.filter((model) => !existingModelIds.has(model.id))

        // 合并模型列表
        tempSetFieldValue('models', [...existingModels, ...newModels])
      }
    }
  }

  const submit = async(values, { setErrors, setStatus, setSubmitting }) => {
    setSubmitting(true)
    values = trims(values)
    if (values.base_url && values.base_url.endsWith('/')) {
      values.base_url = values.base_url.slice(0, values.base_url.length - 1)
    }
    if (values.type === 3 && values.other === '') {
      values.other = '2024-05-01-preview'
    }
    if (values.type === 18 && values.other === '') {
      values.other = 'v2.1'
    }
    let res

    let modelMappingModel = []

    if (values.model_mapping) {
      try {
        const modelMapping = values.model_mapping.reduce((acc, item) => {
          if (item.key && item.value) {
            acc[item.key] = item.value
          }
          return acc
        }, {})
        const cleanedMapping = {}

        for (const [key, value] of Object.entries(modelMapping)) {
          if (key && value && !(key in cleanedMapping)) {
            cleanedMapping[key] = value
            modelMappingModel.push(key)
          }
        }

        values.model_mapping = JSON.stringify(cleanedMapping, null, 2)
      } catch (error) {
        showError('Error parsing model_mapping:' + error.message)
      }
    }
    let modelHeadersKey = []

    if (values.model_headers) {
      try {
        const modelHeader = values.model_headers.reduce((acc, item) => {
          if (item.key && item.value) {
            acc[item.key] = item.value
          }
          return acc
        }, {})
        const cleanedHeader = {}

        for (const [key, value] of Object.entries(modelHeader)) {
          if (key && value && !(key in cleanedHeader)) {
            cleanedHeader[key] = value
            modelHeadersKey.push(key)
          }
        }

        values.model_headers = JSON.stringify(cleanedHeader, null, 2)
      } catch (error) {
        showError('Error parsing model_headers:' + error.message)
      }
    }

    if (values.custom_parameter) {
      try {
        // Validate that the custom_parameter is valid JSON
        JSON.parse(values.custom_parameter)
      } catch (error) {
        showError('Error parsing custom_parameter: ' + error.message)
        return
      }
    }

    if (values.disabled_stream) {
      values.disabled_stream = removeDuplicates(values.disabled_stream)
    }

    // 获取现有的模型 ID
    const existingModelIds = values.models.map((model) => model.id)

    // 找出在 modelMappingModel 中存在但不在 existingModelIds 中的模型
    const newModelIds = modelMappingModel.filter((id) => !existingModelIds.includes(id))

    // 合并现有的模型 ID 和新的模型 ID，并去重
    const allUniqueModelIds = Array.from(new Set([...existingModelIds, ...newModelIds]))

    // 创建新的 modelsStr
    const modelsStr = allUniqueModelIds.join(',')
    values.group = values.groups.join(',')

    let baseApiUrl = '/api/channel/'

    if (isTag) {
      baseApiUrl = '/api/channel_tag/' + encodeURIComponent(channelId)
    }

    try {
      if (channelId) {
        res = await API.put(baseApiUrl, { ...values, id: parseInt(channelId), models: modelsStr })
      } else {
        res = await API.post(baseApiUrl, { ...values, models: modelsStr })
      }
      const { success, message } = res.data
      if (success) {
        if (channelId) {
          showSuccess(t('channel_edit.editSuccess'))
        } else {
          showSuccess(t('channel_edit.addSuccess'))
        }
        setSubmitting(false)
        setStatus({ success: true })
        onOk(true)

      } else {
        setStatus({ success: false })
        showError(message)
        setErrors({ submit: message })
      }
    } catch (error) {
      setStatus({ success: false })
      showError(error.message)
      setErrors({ submit: error.message })

    }
  }

  function initialModel(channelModel) {
    if (!channelModel) {
      return []
    }

    // 如果 channelModel 是一个字符串
    if (typeof channelModel === 'string') {
      channelModel = channelModel.split(',')
    }
    let modelList = channelModel.map((model) => {
      const modelOption = modelOptions.find((option) => option.id === model)
      if (modelOption) {
        return modelOption
      }
      return { id: model, group: t('channel_edit.customModelTip') }
    })
    return modelList
  }

  const loadChannel = async() => {
    try {
      let baseApiUrl = `/api/channel/${channelId}`

      if (isTag) {
        baseApiUrl = '/api/channel_tag/' + encodeURIComponent(channelId)
      }

      let res = await API.get(baseApiUrl)
      const { success, message, data } = res.data
      if (success) {
        if (data.models === '') {
          data.models = []
        } else {
          data.models = initialModel(data.models)
        }
        if (data.group === '') {
          data.groups = []
        } else {
          data.groups = data.group.split(',')
        }

        data.model_mapping =
          data.model_mapping !== ''
            ? Object.entries(JSON.parse(data.model_mapping)).map(([key, value], index) => ({
              index,
              key,
              value
            }))
            : []
        // if (data.model_headers) {
        data.model_headers =
          data.model_headers !== ''
            ? Object.entries(JSON.parse(data.model_headers)).map(([key, value], index) => ({
              index,
              key,
              value
            }))
            : []
        // }

        // Format the custom_parameter JSON for better readability if it's not empty
        if (data.custom_parameter !== '') {
          try {
            // Parse and then stringify with indentation for formatting
            const parsedJson = JSON.parse(data.custom_parameter)
            data.custom_parameter = JSON.stringify(parsedJson, null, 2)
          } catch (error) {
            // If parsing fails, keep the original string
            console.log('Error parsing custom_parameter JSON:', error)
          }
        } else {
          data.custom_parameter = ''
        }

        data.base_url = data.base_url ?? ''
        data.is_edit = true
        if (data.plugin === null) {
          data.plugin = {}
        }
        initChannel(data.type)
        setInitialInput(data)

        if (!isTag && data.tag) {
          setHasTag(true)
        }
      } else {
        showError(message)
      }
    } catch (error) {

    }
  }

  useEffect(() => {
    if (open) {
      setBatchAdd(isTag)
      if (channelId) {
        loadChannel().then()
      } else {
        setHasTag(false)
        initChannel(1)
        setInitialInput({ ...defaultConfig.input, is_edit: false })
      }
    }

    // eslint-disable-next-line react-hooks/exhaustive-deps
  }, [channelId, open])

  return (
    <Dialog open={open} onClose={onCancel} fullWidth maxWidth={'md'}>
      <DialogTitle
        sx={{ margin: '0px', fontWeight: 700, lineHeight: '1.55556', padding: '24px', fontSize: '1.125rem' }}>
        {channelId ? t('common.edit') : t('common.create')}
      </DialogTitle>
      <Divider/>
      <DialogContent>
        <Formik initialValues={initialInput} enableReinitialize validationSchema={getValidationSchema(t)}
                onSubmit={submit}>
          {({ errors, handleBlur, handleChange, handleSubmit, isSubmitting, touched, values, setFieldValue }) => {
            // 保存当前Formik状态，以便在模型选择器中使用
            const openModelSelector = () => {
              setTempFormikValues({ ...values })
              setTempSetFieldValue(() => setFieldValue) // 保存函数引用
              setModelSelectorOpen(true)
            }

            return (
              <form noValidate onSubmit={handleSubmit}>
                {!isTag && (
                  <FormControl fullWidth error={Boolean(touched.type && errors.type)}
                               sx={{ ...theme.typography.otherInput }}>
                    <InputLabel htmlFor="channel-type-label">{customizeT(inputLabel.type)}</InputLabel>
                    <Select
                      id="channel-type-label"
                      label={customizeT(inputLabel.type)}
                      value={values.type}
                      name="type"
                      onBlur={handleBlur}
                      onChange={(e) => {
                        handleChange(e)
                        handleTypeChange(setFieldValue, e.target.value, values)
                      }}
                      disabled={hasTag}
                      MenuProps={{
                        PaperProps: {
                          style: {
                            maxHeight: 200
                          }
                        }
                      }}
                    >
                      {Object.values(CHANNEL_OPTIONS).map((option) => {
                        return (
                          <MenuItem key={option.value} value={option.value}>
                            {option.text}
                          </MenuItem>
                        )
                      })}
                    </Select>
                    {touched.type && errors.type ? (
                      <FormHelperText error id="helper-tex-channel-type-label">
                        {errors.type}
                      </FormHelperText>
                    ) : (
                      <FormHelperText
                        id="helper-tex-channel-type-label"> {customizeT(inputPrompt.type)} </FormHelperText>
                    )}
                  </FormControl>
                )}

                <FormControl fullWidth error={Boolean(touched.tag && errors.tag)}
                             sx={{ ...theme.typography.otherInput }}>
                  <InputLabel htmlFor="channel-tag-label">{customizeT(inputLabel.tag)}</InputLabel>
                  <OutlinedInput
                    id="channel-tag-label"
                    label={customizeT(inputLabel.tag)}
                    type="text"
                    value={values.tag}
                    name="tag"
                    onBlur={handleBlur}
                    onChange={handleChange}
                    inputProps={{}}
                    aria-describedby="helper-text-channel-tag-label"
                  />
                  {touched.tag && errors.tag ? (
                    <FormHelperText error id="helper-tex-channel-tag-label">
                      {errors.tag}
                    </FormHelperText>
                  ) : (
                    <FormHelperText id="helper-tex-channel-tag-label"> {customizeT(inputPrompt.tag)} </FormHelperText>
                  )}
                </FormControl>

                {!isTag && (
                  <FormControl fullWidth error={Boolean(touched.name && errors.name)}
                               sx={{ ...theme.typography.otherInput }}>
                    <InputLabel htmlFor="channel-name-label">{customizeT(inputLabel.name)}</InputLabel>
                    <OutlinedInput
                      id="channel-name-label"
                      label={customizeT(inputLabel.name)}
                      type="text"
                      value={values.name}
                      name="name"
                      onBlur={handleBlur}
                      onChange={handleChange}
                      inputProps={{ autoComplete: 'name' }}
                      aria-describedby="helper-text-channel-name-label"
                    />
                    {touched.name && errors.name ? (
                      <FormHelperText error id="helper-tex-channel-name-label">
                        {errors.name}
                      </FormHelperText>
                    ) : (
                      <FormHelperText
                        id="helper-tex-channel-name-label"> {customizeT(inputPrompt.name)} </FormHelperText>
                    )}
                  </FormControl>
                )}
<<<<<<< HEAD
                {channelId === 0 && (
                  <Container
                    sx={{
                      textAlign: 'right'
                    }}
                  >
                    <Switch checked={Boolean(batchAdd)} onChange={(e) => setBatchAdd(e.target.checked)}/>
                    {t('channel_edit.batchAdd')}
                  </Container>
                )}

=======
>>>>>>> 1e16a8eb
                {inputPrompt.base_url && (
                  <FormControl fullWidth error={Boolean(touched.base_url && errors.base_url)}
                               sx={{ ...theme.typography.otherInput }}>
                    <InputLabel htmlFor="channel-base_url-label">{customizeT(inputLabel.base_url)}</InputLabel>
                    <OutlinedInput
                      id="channel-base_url-label"
                      label={customizeT(inputLabel.base_url)}
                      type="text"
                      value={values.base_url}
                      name="base_url"
                      onBlur={handleBlur}
                      onChange={handleChange}
                      inputProps={{}}
                      aria-describedby="helper-text-channel-base_url-label"
                    />

                    {touched.base_url && errors.base_url ? (
                      <FormHelperText error id="helper-tex-channel-base_url-label">
                        {errors.base_url}
                      </FormHelperText>
                    ) : (
                      <FormHelperText
                        id="helper-tex-channel-base_url-label"> {customizeT(inputPrompt.base_url)} </FormHelperText>
                    )}
                  </FormControl>
                )}

                {inputPrompt.other && (
                  <FormControl fullWidth error={Boolean(touched.other && errors.other)}
                               sx={{ ...theme.typography.otherInput }}>
                    <InputLabel htmlFor="channel-other-label">{customizeT(inputLabel.other)}</InputLabel>
                    <OutlinedInput
                      id="channel-other-label"
                      label={customizeT(inputLabel.other)}
                      type="text"
                      value={values.other}
                      name="other"
                      disabled={hasTag}
                      onBlur={handleBlur}
                      onChange={handleChange}
                      inputProps={{}}
                      aria-describedby="helper-text-channel-other-label"
                    />
                    {touched.other && errors.other ? (
                      <FormHelperText error id="helper-tex-channel-other-label">
                        {errors.other}
                      </FormHelperText>
                    ) : (
                      <FormHelperText
                        id="helper-tex-channel-other-label"> {customizeT(inputPrompt.other)} </FormHelperText>
                    )}
                  </FormControl>
                )}

                <FormControl fullWidth sx={{ ...theme.typography.otherInput }}>
                  <Autocomplete
                    multiple
                    id="channel-groups-label"
                    options={groupOptions}
                    value={values.groups}
                    disabled={hasTag}
                    onChange={(e, value) => {
                      const event = {
                        target: {
                          name: 'groups',
                          value: value
                        }
                      }
                      handleChange(event)
                    }}
                    onBlur={handleBlur}
                    filterSelectedOptions
                    renderInput={(params) => (
                      <TextField {...params} name="groups" error={Boolean(errors.groups)}
                                 label={customizeT(inputLabel.groups)}/>
                    )}
                    aria-describedby="helper-text-channel-groups-label"
                  />
                  {errors.groups ? (
                    <FormHelperText error id="helper-tex-channel-groups-label">
                      {errors.groups}
                    </FormHelperText>
                  ) : (
                    <FormHelperText
                      id="helper-tex-channel-groups-label"> {customizeT(inputPrompt.groups)} </FormHelperText>
                  )}
                </FormControl>

                <FormControl fullWidth sx={{ ...theme.typography.otherInput }}>
                  <Box sx={{ position: 'relative' }}>
                    <Autocomplete
                      multiple
                      freeSolo
                      disableCloseOnSelect
                      id="channel-models-label"
                      disabled={hasTag}
                      options={modelOptions}
                      value={values.models}
                      inputValue={inputValue}
                      onInputChange={(event, newInputValue) => {
                        if (newInputValue.includes(',')) {
                          const modelsList = newInputValue
                            .split(',')
                            .map((item) => ({
                              id: item.trim(),
                              group: t('channel_edit.customModelTip')
                            }))
                            .filter((item) => item.id)

                          const updatedModels = [...new Set([...values.models, ...modelsList])]
                          const event = {
                            target: {
                              name: 'models',
                              value: updatedModels
                            }
                          }
                          handleChange(event)
                          setInputValue('')
                        } else {
                          setInputValue(newInputValue)
                        }
                      }}
                      onChange={(e, value) => {
                        const event = {
                          target: {
                            name: 'models',
                            value: value.map((item) =>
                              typeof item === 'string' ? { id: item, group: t('channel_edit.customModelTip') } : item
                            )
                          }
                        }
                        handleChange(event)
                      }}
                      renderInput={(params) => (
                        <TextField
                          {...params}
                          name="models"
                          error={Boolean(errors.models)}
                          label={customizeT(inputLabel.models)}
                          InputProps={{
                            ...params.InputProps
                          }}
                        />
                      )}
                      groupBy={(option) => option.group}
                      getOptionLabel={(option) => {
                        if (typeof option === 'string') {
                          return option
                        }
                        if (option.inputValue) {
                          return option.inputValue
                        }
                        return option.id
                      }}
                      filterOptions={(options, params) => {
                        const filtered = filter(options, params)
                        const { inputValue } = params
                        const isExisting = options.some((option) => inputValue === option.id)
                        if (inputValue !== '' && !isExisting) {
                          filtered.push({
                            id: inputValue,
                            group: t('channel_edit.customModelTip')
                          })
                        }
                        return filtered
                      }}
                      renderOption={(props, option, { selected }) => (
                        <li {...props}>
                          <Checkbox icon={icon} checkedIcon={checkedIcon} style={{ marginRight: 8 }}
                                    checked={selected}/>
                          {option.id}
                        </li>
                      )}
                      renderTags={(value, getTagProps) =>
                        value.map((option, index) => {
                          const tagProps = getTagProps({ index })
                          return (
                            <Chip
                              key={index}
                              label={option.id}
                              {...tagProps}
                              onClick={() => copy(option.id)}
                              sx={{
                                maxWidth: '100%',
                                height: 'auto',
                                margin: '3px',
                                '& .MuiChip-label': {
                                  whiteSpace: 'normal',
                                  wordBreak: 'break-word',
                                  padding: '6px 8px',
                                  lineHeight: 1.4,
                                  fontWeight: 400
                                },
                                '& .MuiChip-deleteIcon': {
                                  margin: '0 5px 0 -6px'
                                }
                              }}
                            />
                          )
                        })
                      }
                      sx={{
                        '& .MuiAutocomplete-tag': {
                          margin: '2px'
                        },
                        '& .MuiAutocomplete-inputRoot': {
                          flexWrap: 'wrap'
                        }
                      }}
                    />
                  </Box>
                  {errors.models ? (
                    <FormHelperText error id="helper-tex-channel-models-label">
                      {errors.models}
                    </FormHelperText>
                  ) : (
                    <FormHelperText
                      id="helper-tex-channel-models-label"> {customizeT(inputPrompt.models)} </FormHelperText>
                  )}
                </FormControl>
                <Container
                  sx={{
                    textAlign: 'right'
                  }}
                >
                  <ButtonGroup variant="outlined" aria-label="small outlined primary button group">
                    <Button
                      size="small"
                      onClick={() => {
                        const modelString = values.models.map((model) => model.id).join(',')
                        copy(modelString)
                      }}
                    >
                      {isMobile ? <Icon icon="mdi:content-copy"/> : t('channel_edit.copyModels')}
                    </Button>
                    <Button
                      disabled={hasTag}
                      size="small"
                      onClick={() => {
                        setFieldValue('models', basicModels(values.type))
                      }}
                    >
                      {isMobile ? <Icon icon="mdi:playlist-plus"/> : t('channel_edit.inputChannelModel')}
                    </Button>
                    {/* <Button
                      disabled={hasTag}
                      size="small"
                      onClick={() => {
                        setFieldValue('models', modelOptions);
                      }}
                    >
                      {t('channel_edit.inputAllModel')}
                    </Button> */}
                    {inputLabel.provider_models_list && (
                      <Tooltip title={customizeT(inputPrompt.provider_models_list)} placement="top">
                        <Button
                          disabled={hasTag}
                          size="small"
                          onClick={openModelSelector}
                          startIcon={!isMobile && <Icon icon="mdi:cloud-download"/>}
                        >
                          {isMobile ? <Icon icon="mdi:cloud-download"/> : customizeT(inputLabel.provider_models_list)}
                        </Button>
                      </Tooltip>
                    )}
                  </ButtonGroup>
                </Container>
                <FormControl fullWidth error={Boolean(touched.key && errors.key)}
                             sx={{ ...theme.typography.otherInput }}>
                  {!batchAdd ? (
                    <>
                      <InputLabel htmlFor="channel-key-label">{customizeT(inputLabel.key)}</InputLabel>
                      <OutlinedInput
                        id="channel-key-label"
                        label={customizeT(inputLabel.key)}
                        type="text"
                        value={values.key}
                        name="key"
                        onBlur={handleBlur}
                        onChange={handleChange}
                        inputProps={{}}
                        aria-describedby="helper-text-channel-key-label"
                      />
                    </>
                  ) : (
                    <TextField
                      multiline
                      id="channel-key-label"
                      label={customizeT(inputLabel.key)}
                      value={values.key}
                      name="key"
                      onBlur={handleBlur}
                      onChange={handleChange}
                      aria-describedby="helper-text-channel-key-label"
                      minRows={5}
                      placeholder={customizeT(inputPrompt.key) + t('channel_edit.batchKeytip')}
                    />
                  )}

                  {touched.key && errors.key ? (
                    <FormHelperText error id="helper-tex-channel-key-label">
                      {errors.key}
                    </FormHelperText>
                  ) : (
                    <FormHelperText id="helper-tex-channel-key-label">
                      <Box sx={{ display: 'flex', justifyContent: 'space-between', alignItems: 'center' }}>
                        <span>{customizeT(inputPrompt.key)}</span>
                        {channelId === 0 && (
                          <Box sx={{ display: 'flex', alignItems: 'center', gap: 1 }}>
                            <Switch 
                              size="small"
                              checked={Boolean(batchAdd)} 
                              onChange={(e) => setBatchAdd(e.target.checked)} 
                            />
                            <Typography variant="body2">{t('channel_edit.batchAdd')}</Typography>
                          </Box>
                        )}
                      </Box>
                    </FormHelperText>
                  )}
                </FormControl>

                {inputPrompt.model_mapping && (
                  <FormControl
                    fullWidth
                    error={Boolean(touched.model_mapping && errors.model_mapping)}
                    sx={{ ...theme.typography.otherInput }}
                  >
                    <MapInput
                      mapValue={values.model_mapping}
                      onChange={(newValue) => {
                        setFieldValue('model_mapping', newValue)
                      }}
                      disabled={hasTag}
                      error={Boolean(touched.model_mapping && errors.model_mapping)}
                      label={{
                        keyName: customizeT(inputLabel.model_mapping),
                        valueName: customizeT(inputPrompt.model_mapping),
                        name: customizeT(inputLabel.model_mapping)
                      }}
                    />
                    {touched.model_mapping && errors.model_mapping ? (
                      <FormHelperText error id="helper-tex-channel-model_mapping-label">
                        {errors.model_mapping}
                      </FormHelperText>
                    ) : (
                      <FormHelperText
                        id="helper-tex-channel-model_mapping-label">{customizeT(inputPrompt.model_mapping)}</FormHelperText>
                    )}
                  </FormControl>
                )}
                {inputPrompt.model_headers && (
                  <FormControl
                    fullWidth
                    error={Boolean(touched.model_headers && errors.model_headers)}
                    sx={{ ...theme.typography.otherInput }}
                  >
                    <MapInput
                      mapValue={values.model_headers}
                      onChange={(newValue) => {
                        setFieldValue('model_headers', newValue)
                      }}
                      disabled={hasTag}
                      error={Boolean(touched.model_headers && errors.model_headers)}
                      label={{
                        keyName: customizeT(inputLabel.model_headers),
                        valueName: customizeT(inputPrompt.model_headers),
                        name: customizeT(inputLabel.model_headers)
                      }}
                    />
                    {touched.model_headers && errors.model_headers ? (
                      <FormHelperText error id="helper-tex-channel-model_headers-label">
                        {errors.model_headers}
                      </FormHelperText>
                    ) : (
                      <FormHelperText
                        id="helper-tex-channel-model_headers-label">{customizeT(inputPrompt.model_headers)}</FormHelperText>
                    )}
                  </FormControl>
                )}
                {inputPrompt.custom_parameter && (
                  <FormControl
                    fullWidth
                    error={Boolean(touched.custom_parameter && errors.custom_parameter)}
                    sx={{ ...theme.typography.otherInput }}
                  >
                    <TextField
                      id="channel-custom_parameter-label"
                      label={customizeT(inputLabel.custom_parameter)}
                      multiline={Boolean(values.custom_parameter || parameterFocused)}
                      rows={values.custom_parameter || parameterFocused ? 8 : 1}
                      value={values.custom_parameter}
                      name="custom_parameter"
                      disabled={hasTag}
                      error={Boolean(touched.custom_parameter && errors.custom_parameter)}
                      onChange={handleChange}
                      inputRef={parameterInputRef}
                      onBlur={(e) => {
                        handleBlur(e)
                        setParameterFocused(false)
                      }}
                      onFocus={() => {
                        setParameterFocused(true)
                        // 使用setTimeout确保状态更新后重新聚焦
                        setTimeout(() => {
                          if (parameterInputRef.current) {
                            parameterInputRef.current.focus()
                          }
                        }, 0)
                      }}
                      placeholder={
                        parameterFocused
                          ? '{\n  "temperature": 0.7,\n  "top_p": 0.9,\n  "nested_param": {\n      "key": "value"\n  }\n}'
                          : ''
                      }
                    />
                    {touched.custom_parameter && errors.custom_parameter ? (
                      <FormHelperText error id="helper-tex-channel-custom_parameter-label">
                        {errors.custom_parameter}
                      </FormHelperText>
                    ) : (
                      <FormHelperText id="helper-tex-channel-custom_parameter-label">
                        {customizeT(inputPrompt.custom_parameter)}
                      </FormHelperText>
                    )}
                  </FormControl>
                )}
                {inputPrompt.disabled_stream && (
                  <FormControl
                    fullWidth
                    error={Boolean(touched.disabled_stream && errors.disabled_stream)}
                    sx={{ ...theme.typography.otherInput }}
                  >
                    <ListInput
                      listValue={values.disabled_stream}
                      onChange={(newValue) => {
                        setFieldValue('disabled_stream', newValue)
                      }}
                      disabled={hasTag}
                      error={Boolean(touched.disabled_stream && errors.disabled_stream)}
                      label={{
                        name: customizeT(inputLabel.disabled_stream),
                        itemName: customizeT(inputPrompt.disabled_stream)
                      }}
                    />
                  </FormControl>
                )}

                <FormControl fullWidth error={Boolean(touched.proxy && errors.proxy)}
                             sx={{ ...theme.typography.otherInput }}>
                  <InputLabel htmlFor="channel-proxy-label">{customizeT(inputLabel.proxy)}</InputLabel>
                  <OutlinedInput
                    id="channel-proxy-label"
                    label={customizeT(inputLabel.proxy)}
                    disabled={hasTag}
                    type="text"
                    value={values.proxy}
                    name="proxy"
                    onBlur={handleBlur}
                    onChange={handleChange}
                    inputProps={{}}
                    aria-describedby="helper-text-channel-proxy-label"
                  />
                  {touched.proxy && errors.proxy ? (
                    <FormHelperText error id="helper-tex-channel-proxy-label">
                      {errors.proxy}
                    </FormHelperText>
                  ) : (
                    <FormHelperText
                      id="helper-tex-channel-proxy-label"> {customizeT(inputPrompt.proxy)} </FormHelperText>
                  )}
                </FormControl>
                {inputPrompt.test_model && (
                  <FormControl fullWidth error={Boolean(touched.test_model && errors.test_model)}
                               sx={{ ...theme.typography.otherInput }}>
                    <InputLabel htmlFor="channel-test_model-label">{customizeT(inputLabel.test_model)}</InputLabel>
                    <OutlinedInput
                      id="channel-test_model-label"
                      label={customizeT(inputLabel.test_model)}
                      type="text"
                      disabled={hasTag}
                      value={values.test_model}
                      name="test_model"
                      onBlur={handleBlur}
                      onChange={handleChange}
                      inputProps={{}}
                      aria-describedby="helper-text-channel-test_model-label"
                    />
                    {touched.test_model && errors.test_model ? (
                      <FormHelperText error id="helper-tex-channel-test_model-label">
                        {errors.test_model}
                      </FormHelperText>
                    ) : (
                      <FormHelperText
                        id="helper-tex-channel-test_model-label"> {customizeT(inputPrompt.test_model)} </FormHelperText>
                    )}
                  </FormControl>
                )}
                {inputPrompt.only_chat && (
                  <FormControl fullWidth>
                    <FormControlLabel
                      control={
                        <Switch
                          disabled={hasTag}
                          checked={Boolean(values.only_chat)}
                          onChange={(event) => {
                            setFieldValue('only_chat', event.target.checked)
                          }}
                        />
                      }
                      label={customizeT(inputLabel.only_chat)}
                    />
                    <FormHelperText
                      id="helper-tex-only_chat_model-label"> {customizeT(inputPrompt.only_chat)} </FormHelperText>
                  </FormControl>
                )}

                {inputPrompt.pre_cost && (
                  <FormControl fullWidth error={Boolean(touched.pre_cost && errors.pre_cost)}
                               sx={{ ...theme.typography.otherInput }}>
                    <InputLabel htmlFor="channel-pre_cost-label">{customizeT(inputLabel.pre_cost)}</InputLabel>
                    <Select
                      id="channel-pre_cost-label"
                      label={customizeT(inputLabel.pre_cost)}
                      value={values.pre_cost}
                      name="pre_cost"
                      onBlur={handleBlur}
                      onChange={handleChange}
                      disabled={hasTag}
                      MenuProps={{
                        PaperProps: {
                          style: {
                            maxHeight: 200
                          }
                        }
                      }}
                    >
                      {PreCostType.map((option) => {
                        return (
                          <MenuItem key={option.value} value={option.value}>
                            {option.label}
                          </MenuItem>
                        )
                      })}
                    </Select>
                    {touched.pre_cost && errors.pre_cost ? (
                      <FormHelperText error id="helper-tex-channel-pre_cost-label">
                        {errors.pre_cost}
                      </FormHelperText>
                    ) : (
                      <FormHelperText
                        id="helper-tex-channel-pre_cost-label"> {customizeT(inputPrompt.pre_cost)} </FormHelperText>
                    )}
                  </FormControl>
                )}
                {inputPrompt.compatible_response && (
                  <FormControl fullWidth>
                    <FormControlLabel
                      control={
                        <Switch
                          disabled={hasTag}
                          checked={Boolean(values.compatible_response)}
                          onChange={(event) => {
                            setFieldValue('compatible_response', event.target.checked)
                          }}
                        />
                      }
                      label={customizeT(inputLabel.compatible_response)}
                    />
                    <FormHelperText id="helper-tex-compatible_response-label">{customizeT(inputPrompt.compatible_response)}</FormHelperText>
                  </FormControl>
                )}
                {pluginList[values.type] &&
                  Object.keys(pluginList[values.type]).map((pluginId) => {
                    const plugin = pluginList[values.type][pluginId]
                    return (
                      <>
                        <Box
                          sx={{
                            border: '1px solid #e0e0e0',
                            borderRadius: 2,
                            marginTop: 2,
                            marginBottom: 2,
                            overflow: 'hidden'
                          }}
                        >
                          <Box
                            sx={{
                              display: 'flex',
                              justifyContent: 'space-between',
                              alignItems: 'center',
                              padding: 2
                            }}
                          >
                            <Box sx={{ flex: 1 }}>
                              <Typography variant="h3">{customizeT(plugin.name)}</Typography>
                              <Typography variant="caption">{customizeT(plugin.description)}</Typography>
                            </Box>
                            <Button
                              onClick={() => setExpanded(!expanded)}
                              endIcon={
                                expanded ? (
                                  <Icon icon="solar:alt-arrow-up-line-duotone"/>
                                ) : (
                                  <Icon icon="solar:alt-arrow-down-line-duotone"/>
                                )
                              }
                              sx={{ textTransform: 'none', marginLeft: 2 }}
                            >
                              {expanded ? t('channel_edit.collapse') : t('channel_edit.expand')}
                            </Button>
                          </Box>

                          <Collapse in={expanded}>
                            <Box sx={{ padding: 2, marginTop: -3 }}>
                              {Object.keys(plugin.params).map((paramId) => {
                                const param = plugin.params[paramId]
                                const name = `plugin.${pluginId}.${paramId}`
                                return param.type === 'bool' ? (
                                  <FormControl key={name} fullWidth sx={{ ...theme.typography.otherInput }}>
                                    <FormControlLabel
                                      key={name}
                                      required
                                      control={
                                        <Switch
                                          key={name}
                                          name={name}
                                          disabled={hasTag}
                                          checked={values.plugin?.[pluginId]?.[paramId] || false}
                                          onChange={(event) => {
                                            setFieldValue(name, event.target.checked)
                                          }}
                                        />
                                      }
                                      label={t('channel_edit.isEnable')}
                                    />
                                    <FormHelperText
                                      id="helper-tex-channel-key-label"> {customizeT(param.description)} </FormHelperText>
                                  </FormControl>
                                ) : (
                                  <FormControl key={name} fullWidth sx={{ ...theme.typography.otherInput }}>
                                    <TextField
                                      multiline
                                      key={name}
                                      name={name}
                                      disabled={hasTag}
                                      value={values.plugin?.[pluginId]?.[paramId] || ''}
                                      label={customizeT(param.name)}
                                      placeholder={customizeT(param.description)}
                                      onChange={handleChange}
                                    />
                                    <FormHelperText
                                      id="helper-tex-channel-key-label"> {customizeT(param.description)} </FormHelperText>
                                  </FormControl>
                                )
                              })}
                            </Box>
                          </Collapse>
                        </Box>
                      </>
                    )
                  })}
                <DialogActions>
                  <Button onClick={onCancel}>{t('common.cancel')}</Button>
                  <Button disableElevation disabled={isSubmitting} type="submit" variant="contained" color="primary">
                    {t('common.submit')}
                  </Button>
                </DialogActions>
              </form>
            )
          }}
        </Formik>

        {/* 模型选择器弹窗 */}
        <ModelSelectorModal
          open={modelSelectorOpen}
          onClose={() => setModelSelectorOpen(false)}
          onConfirm={(selectedModels, mappings, overwriteModels, overwriteMappings) => {
            // 处理普通模型选择
            handleModelSelectorConfirm(selectedModels, overwriteModels)

            // 处理映射关系
            if (mappings && mappings.length > 0) {
              if (overwriteMappings) {
                // 覆盖映射模式：清空现有映射，使用新的
                tempSetFieldValue('model_mapping', mappings)
              } else {
                // 追加映射模式：
                const existingMappings = tempFormikValues?.model_mapping || []
                const existingKeys = new Set(existingMappings.map((item) => item.key))
                const newMappings = mappings.filter((item) => !existingKeys.has(item.key))
                const mergedMappings = [...existingMappings, ...newMappings].map((item, index) => ({
                  ...item,
                  index
                }))
                tempSetFieldValue('model_mapping', mergedMappings)
              }
            }
          }}
          channelValues={tempFormikValues}
          prices={prices}
        />
      </DialogContent>
    </Dialog>
  )
}

export default EditModal

EditModal.propTypes = {
  open: PropTypes.bool,
  channelId: PropTypes.oneOfType([PropTypes.number, PropTypes.string]),
  onCancel: PropTypes.func,
  onOk: PropTypes.func,
  groupOptions: PropTypes.array,
  isTag: PropTypes.bool,
  modelOptions: PropTypes.array,
  prices: PropTypes.array
}<|MERGE_RESOLUTION|>--- conflicted
+++ resolved
@@ -1,9 +1,9 @@
-import PropTypes from 'prop-types'
-import { useEffect, useRef, useState } from 'react'
-import { CHANNEL_OPTIONS } from 'constants/ChannelConstants'
-import { useTheme } from '@mui/material/styles'
-import { API } from 'utils/api'
-import { copy, showError, showSuccess, trims } from 'utils/common'
+import PropTypes from 'prop-types';
+import { useEffect, useRef, useState } from 'react';
+import { CHANNEL_OPTIONS } from 'constants/ChannelConstants';
+import { useTheme } from '@mui/material/styles';
+import { API } from 'utils/api';
+import { copy, showError, showSuccess, trims } from 'utils/common';
 import {
   Autocomplete,
   Box,
@@ -30,26 +30,26 @@
   Tooltip,
   Typography,
   useMediaQuery
-} from '@mui/material'
-import { Formik } from 'formik'
-import * as Yup from 'yup'
-import { defaultConfig, typeConfig } from '../type/Config' //typeConfig
-import { createFilterOptions } from '@mui/material/Autocomplete'
-import CheckBoxOutlineBlankIcon from '@mui/icons-material/CheckBoxOutlineBlank'
-import CheckBoxIcon from '@mui/icons-material/CheckBox'
-import { useTranslation } from 'react-i18next'
-import useCustomizeT from 'hooks/useCustomizeT'
-import { PreCostType } from '../type/other'
-import MapInput from './MapInput'
-import ListInput from './ListInput'
-import ModelSelectorModal from './ModelSelectorModal'
-import pluginList from '../type/Plugin.json'
-import { Icon } from '@iconify/react'
-
-const icon = <CheckBoxOutlineBlankIcon fontSize="small"/>
-const checkedIcon = <CheckBoxIcon fontSize="small"/>
-
-const filter = createFilterOptions()
+} from '@mui/material';
+import { Formik } from 'formik';
+import * as Yup from 'yup';
+import { defaultConfig, typeConfig } from '../type/Config'; //typeConfig
+import { createFilterOptions } from '@mui/material/Autocomplete';
+import CheckBoxOutlineBlankIcon from '@mui/icons-material/CheckBoxOutlineBlank';
+import CheckBoxIcon from '@mui/icons-material/CheckBox';
+import { useTranslation } from 'react-i18next';
+import useCustomizeT from 'hooks/useCustomizeT';
+import { PreCostType } from '../type/other';
+import MapInput from './MapInput';
+import ListInput from './ListInput';
+import ModelSelectorModal from './ModelSelectorModal';
+import pluginList from '../type/Plugin.json';
+import { Icon } from '@iconify/react';
+
+const icon = <CheckBoxOutlineBlankIcon fontSize="small" />;
+const checkedIcon = <CheckBoxIcon fontSize="small" />;
+
+const filter = createFilterOptions();
 const getValidationSchema = (t) =>
   Yup.object().shape({
     is_edit: Yup.boolean(),
@@ -70,62 +70,62 @@
     model_mapping: Yup.array(),
     model_headers: Yup.array(),
     custom_parameter: Yup.string().nullable()
-  })
+  });
 
 const EditModal = ({ open, channelId, onCancel, onOk, groupOptions, isTag, modelOptions, prices }) => {
-  const { t } = useTranslation()
-  const { t: customizeT } = useCustomizeT()
-  const theme = useTheme()
-  const isMobile = useMediaQuery(theme.breakpoints.down('sm'))
+  const { t } = useTranslation();
+  const { t: customizeT } = useCustomizeT();
+  const theme = useTheme();
+  const isMobile = useMediaQuery(theme.breakpoints.down('sm'));
   // const [loading, setLoading] = useState(false);
-  const [initialInput, setInitialInput] = useState(defaultConfig.input)
-  const [inputLabel, setInputLabel] = useState(defaultConfig.inputLabel) //
-  const [inputPrompt, setInputPrompt] = useState(defaultConfig.prompt)
-  const [batchAdd, setBatchAdd] = useState(false)
-  const [hasTag, setHasTag] = useState(false)
-  const [expanded, setExpanded] = useState(false)
-  const [inputValue, setInputValue] = useState('')
-  const [parameterFocused, setParameterFocused] = useState(false)
-  const parameterInputRef = useRef(null)
-  const removeDuplicates = (array) => [...new Set(array)]
-  const [modelSelectorOpen, setModelSelectorOpen] = useState(false)
-  const [tempFormikValues, setTempFormikValues] = useState(null)
-  const [tempSetFieldValue, setTempSetFieldValue] = useState(null)
+  const [initialInput, setInitialInput] = useState(defaultConfig.input);
+  const [inputLabel, setInputLabel] = useState(defaultConfig.inputLabel); //
+  const [inputPrompt, setInputPrompt] = useState(defaultConfig.prompt);
+  const [batchAdd, setBatchAdd] = useState(false);
+  const [hasTag, setHasTag] = useState(false);
+  const [expanded, setExpanded] = useState(false);
+  const [inputValue, setInputValue] = useState('');
+  const [parameterFocused, setParameterFocused] = useState(false);
+  const parameterInputRef = useRef(null);
+  const removeDuplicates = (array) => [...new Set(array)];
+  const [modelSelectorOpen, setModelSelectorOpen] = useState(false);
+  const [tempFormikValues, setTempFormikValues] = useState(null);
+  const [tempSetFieldValue, setTempSetFieldValue] = useState(null);
 
   const initChannel = (typeValue) => {
     if (typeConfig[typeValue]?.inputLabel) {
-      setInputLabel({ ...defaultConfig.inputLabel, ...typeConfig[typeValue].inputLabel })
+      setInputLabel({ ...defaultConfig.inputLabel, ...typeConfig[typeValue].inputLabel });
     } else {
-      setInputLabel(defaultConfig.inputLabel)
+      setInputLabel(defaultConfig.inputLabel);
     }
 
     if (typeConfig[typeValue]?.prompt) {
-      setInputPrompt({ ...defaultConfig.prompt, ...typeConfig[typeValue].prompt })
+      setInputPrompt({ ...defaultConfig.prompt, ...typeConfig[typeValue].prompt });
     } else {
-      setInputPrompt(defaultConfig.prompt)
-    }
-
-    return typeConfig[typeValue]?.input
-  }
+      setInputPrompt(defaultConfig.prompt);
+    }
+
+    return typeConfig[typeValue]?.input;
+  };
 
   const handleTypeChange = (setFieldValue, typeValue, values) => {
     // 处理插件事务
     if (pluginList[typeValue]) {
-      const newPluginValues = {}
-      const pluginConfig = pluginList[typeValue]
+      const newPluginValues = {};
+      const pluginConfig = pluginList[typeValue];
       for (const pluginName in pluginConfig) {
-        const plugin = pluginConfig[pluginName]
-        const oldValve = values['plugin'] ? values['plugin'][pluginName] || {} : {}
-        newPluginValues[pluginName] = {}
+        const plugin = pluginConfig[pluginName];
+        const oldValve = values['plugin'] ? values['plugin'][pluginName] || {} : {};
+        newPluginValues[pluginName] = {};
         for (const paramName in plugin.params) {
-          const param = plugin.params[paramName]
-          newPluginValues[pluginName][paramName] = oldValve[paramName] || (param.type === 'bool' ? false : '')
+          const param = plugin.params[paramName];
+          newPluginValues[pluginName][paramName] = oldValve[paramName] || (param.type === 'bool' ? false : '');
         }
       }
-      setFieldValue('plugin', newPluginValues)
-    }
-
-    const newInput = initChannel(typeValue)
+      setFieldValue('plugin', newPluginValues);
+    }
+
+    const newInput = initChannel(typeValue);
 
     if (newInput) {
       Object.keys(newInput).forEach((key) => {
@@ -133,103 +133,103 @@
           (!Array.isArray(values[key]) && values[key] !== null && values[key] !== undefined && values[key] !== '') ||
           (Array.isArray(values[key]) && values[key].length > 0)
         ) {
-          return
+          return;
         }
 
         if (key === 'models') {
-          setFieldValue(key, initialModel(newInput[key]))
-          return
+          setFieldValue(key, initialModel(newInput[key]));
+          return;
         }
-        setFieldValue(key, newInput[key])
-      })
-    }
-  }
+        setFieldValue(key, newInput[key]);
+      });
+    }
+  };
 
   const basicModels = (channelType) => {
-    let modelGroup = typeConfig[channelType]?.modelGroup || defaultConfig.modelGroup
+    let modelGroup = typeConfig[channelType]?.modelGroup || defaultConfig.modelGroup;
     // 循环 modelOptions，找到 modelGroup 对应的模型
-    let modelList = []
+    let modelList = [];
     modelOptions.forEach((model) => {
       if (model.group === modelGroup) {
-        modelList.push(model)
+        modelList.push(model);
       }
-    })
-    return modelList
-  }
+    });
+    return modelList;
+  };
 
   const handleModelSelectorConfirm = (selectedModels, overwriteModels) => {
     if (tempSetFieldValue && tempFormikValues) {
       if (overwriteModels) {
         // 覆盖模式：清空现有的模型列表，使用选择器中的模型
-        tempSetFieldValue('models', selectedModels)
+        tempSetFieldValue('models', selectedModels);
       } else {
         // 追加模式：合并现有模型和新选择的模型，避免重复
-        const existingModels = tempFormikValues.models || []
-        const existingModelIds = new Set(existingModels.map((model) => model.id))
+        const existingModels = tempFormikValues.models || [];
+        const existingModelIds = new Set(existingModels.map((model) => model.id));
 
         // 过滤掉已存在的模型，避免重复
-        const newModels = selectedModels.filter((model) => !existingModelIds.has(model.id))
+        const newModels = selectedModels.filter((model) => !existingModelIds.has(model.id));
 
         // 合并模型列表
-        tempSetFieldValue('models', [...existingModels, ...newModels])
+        tempSetFieldValue('models', [...existingModels, ...newModels]);
       }
     }
-  }
-
-  const submit = async(values, { setErrors, setStatus, setSubmitting }) => {
-    setSubmitting(true)
-    values = trims(values)
+  };
+
+  const submit = async (values, { setErrors, setStatus, setSubmitting }) => {
+    setSubmitting(true);
+    values = trims(values);
     if (values.base_url && values.base_url.endsWith('/')) {
-      values.base_url = values.base_url.slice(0, values.base_url.length - 1)
+      values.base_url = values.base_url.slice(0, values.base_url.length - 1);
     }
     if (values.type === 3 && values.other === '') {
-      values.other = '2024-05-01-preview'
+      values.other = '2024-05-01-preview';
     }
     if (values.type === 18 && values.other === '') {
-      values.other = 'v2.1'
-    }
-    let res
-
-    let modelMappingModel = []
+      values.other = 'v2.1';
+    }
+    let res;
+
+    let modelMappingModel = [];
 
     if (values.model_mapping) {
       try {
         const modelMapping = values.model_mapping.reduce((acc, item) => {
           if (item.key && item.value) {
-            acc[item.key] = item.value
+            acc[item.key] = item.value;
           }
-          return acc
-        }, {})
-        const cleanedMapping = {}
+          return acc;
+        }, {});
+        const cleanedMapping = {};
 
         for (const [key, value] of Object.entries(modelMapping)) {
           if (key && value && !(key in cleanedMapping)) {
-            cleanedMapping[key] = value
-            modelMappingModel.push(key)
+            cleanedMapping[key] = value;
+            modelMappingModel.push(key);
           }
         }
 
-        values.model_mapping = JSON.stringify(cleanedMapping, null, 2)
+        values.model_mapping = JSON.stringify(cleanedMapping, null, 2);
       } catch (error) {
-        showError('Error parsing model_mapping:' + error.message)
+        showError('Error parsing model_mapping:' + error.message);
       }
     }
-    let modelHeadersKey = []
+    let modelHeadersKey = [];
 
     if (values.model_headers) {
       try {
         const modelHeader = values.model_headers.reduce((acc, item) => {
           if (item.key && item.value) {
-            acc[item.key] = item.value
+            acc[item.key] = item.value;
           }
-          return acc
-        }, {})
-        const cleanedHeader = {}
+          return acc;
+        }, {});
+        const cleanedHeader = {};
 
         for (const [key, value] of Object.entries(modelHeader)) {
           if (key && value && !(key in cleanedHeader)) {
-            cleanedHeader[key] = value
-            modelHeadersKey.push(key)
+            cleanedHeader[key] = value;
+            modelHeadersKey.push(key);
           }
         }
 
@@ -515,28 +515,12 @@
                         {errors.name}
                       </FormHelperText>
                     ) : (
-                      <FormHelperText
-                        id="helper-tex-channel-name-label"> {customizeT(inputPrompt.name)} </FormHelperText>
+                      <FormHelperText id="helper-tex-channel-name-label"> {customizeT(inputPrompt.name)} </FormHelperText>
                     )}
                   </FormControl>
                 )}
-<<<<<<< HEAD
-                {channelId === 0 && (
-                  <Container
-                    sx={{
-                      textAlign: 'right'
-                    }}
-                  >
-                    <Switch checked={Boolean(batchAdd)} onChange={(e) => setBatchAdd(e.target.checked)}/>
-                    {t('channel_edit.batchAdd')}
-                  </Container>
-                )}
-
-=======
->>>>>>> 1e16a8eb
                 {inputPrompt.base_url && (
-                  <FormControl fullWidth error={Boolean(touched.base_url && errors.base_url)}
-                               sx={{ ...theme.typography.otherInput }}>
+                  <FormControl fullWidth error={Boolean(touched.base_url && errors.base_url)} sx={{ ...theme.typography.otherInput }}>
                     <InputLabel htmlFor="channel-base_url-label">{customizeT(inputLabel.base_url)}</InputLabel>
                     <OutlinedInput
                       id="channel-base_url-label"
@@ -555,15 +539,13 @@
                         {errors.base_url}
                       </FormHelperText>
                     ) : (
-                      <FormHelperText
-                        id="helper-tex-channel-base_url-label"> {customizeT(inputPrompt.base_url)} </FormHelperText>
+                      <FormHelperText id="helper-tex-channel-base_url-label"> {customizeT(inputPrompt.base_url)} </FormHelperText>
                     )}
                   </FormControl>
                 )}
 
                 {inputPrompt.other && (
-                  <FormControl fullWidth error={Boolean(touched.other && errors.other)}
-                               sx={{ ...theme.typography.otherInput }}>
+                  <FormControl fullWidth error={Boolean(touched.other && errors.other)} sx={{ ...theme.typography.otherInput }}>
                     <InputLabel htmlFor="channel-other-label">{customizeT(inputLabel.other)}</InputLabel>
                     <OutlinedInput
                       id="channel-other-label"
@@ -843,10 +825,10 @@
                         <span>{customizeT(inputPrompt.key)}</span>
                         {channelId === 0 && (
                           <Box sx={{ display: 'flex', alignItems: 'center', gap: 1 }}>
-                            <Switch 
+                            <Switch
                               size="small"
-                              checked={Boolean(batchAdd)} 
-                              onChange={(e) => setBatchAdd(e.target.checked)} 
+                              checked={Boolean(batchAdd)}
+                              onChange={(e) => setBatchAdd(e.target.checked)}
                             />
                             <Typography variant="body2">{t('channel_edit.batchAdd')}</Typography>
                           </Box>
