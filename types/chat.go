--- conflicted
+++ resolved
@@ -398,11 +398,8 @@
 	ReasoningContent string                           `json:"reasoning_content,omitempty"`
 	Reasoning        string                           `json:"reasoning,omitempty"`
 	Image            []MultimediaData                 `json:"image,omitempty"`
-<<<<<<< HEAD
 	Annotations      any                              `json:"annotations,omitempty"`
-=======
 	Images           []ChatMessagePart                `json:"images,omitempty"`
->>>>>>> e351d002
 }
 
 func (m *ChatCompletionStreamChoiceDelta) ToolToFuncCalls() {
