package middleware

import (
	"fmt"
	"net/http"
	"one-api/common/config"
	"one-api/common/utils"
	"one-api/model"
	"strings"

	"github.com/gin-contrib/sessions"
	"github.com/gin-gonic/gin"
)

func authHelper(c *gin.Context, minRole int) {
	session := sessions.Default(c)
	username := session.Get("username")
	role := session.Get("role")
	id := session.Get("id")
	status := session.Get("status")
	if username == nil {
		// Check access token
		accessToken := c.Request.Header.Get("Authorization")
		if accessToken == "" {
			token := c.Param("accessToken")
			if token == "" {
				c.JSON(http.StatusUnauthorized, gin.H{
					"success": false,
					"message": "无权进行此操作，未登录且未提供 access token",
				})
				c.Abort()
				return
			}
			accessToken = fmt.Sprintf("Bearer %s", token)
		}
		user := model.ValidateAccessToken(accessToken)
		if user != nil && user.Username != "" {
			// Token is valid
			username = user.Username
			role = user.Role
			id = user.Id
			status = user.Status
		} else {
			c.JSON(http.StatusOK, gin.H{
				"success": false,
				"message": "无权进行此操作，access token 无效",
			})
			c.Abort()
			return
		}
	}
	if status.(int) == config.UserStatusDisabled {
		c.JSON(http.StatusOK, gin.H{
			"success": false,
			"message": "用户已被封禁",
		})
		c.Abort()
		return
	}
	if role.(int) < minRole {
		c.JSON(http.StatusOK, gin.H{
			"success": false,
			"message": "无权进行此操作，权限不足",
		})
		c.Abort()
		return
	}
	c.Set("username", username)
	c.Set("role", role)
	c.Set("id", id)
	c.Next()
}

func TrySetUserBySession() func(c *gin.Context) {
	return func(c *gin.Context) {
		session := sessions.Default(c)
		id := session.Get("id")
		if id == nil {
			c.Next()
			return
		}

		idInt, ok := id.(int)
		if !ok {
			c.Next()
			return
		}

		c.Set("id", idInt)
		userGroup, err := model.CacheGetUserGroup(idInt)
		if err == nil {
			c.Set("group", userGroup)
		}
		c.Next()
	}
}

func UserAuth() func(c *gin.Context) {
	return func(c *gin.Context) {
		authHelper(c, config.RoleCommonUser)
	}
}

func AdminAuth() func(c *gin.Context) {
	return func(c *gin.Context) {
		authHelper(c, config.RoleAdminUser)
	}
}

func RootAuth() func(c *gin.Context) {
	return func(c *gin.Context) {
		authHelper(c, config.RoleRootUser)
	}
}

func tokenAuth(c *gin.Context, key string) {
	key = strings.TrimPrefix(key, "Bearer ")
	key = strings.TrimPrefix(key, "sk-")

	if len(key) < 48 {
		abortWithMessage(c, http.StatusUnauthorized, "无效的令牌")
		return
	}

	parts := strings.Split(key, "#")
	key = parts[0]
	token, err := model.ValidateUserToken(key)
	if err != nil {
		abortWithMessage(c, http.StatusUnauthorized, err.Error())
		return
	}

	c.Set("id", token.UserId)
	c.Set("token_id", token.Id)
	c.Set("token_name", token.Name)
	c.Set("token_group", token.Group)
	c.Set("token_setting", utils.GetPointer(token.Setting.Data()))
	if len(parts) > 1 {
		if model.IsAdmin(token.UserId) {
			if strings.HasPrefix(parts[1], "!") {
				channelId := utils.String2Int(parts[1][1:])
				c.Set("skip_channel_ids", []int{channelId})
			} else {
				channelId := utils.String2Int(parts[1])
				if channelId == 0 {
					abortWithMessage(c, http.StatusForbidden, "无效的渠道 Id")
					return
				}
				c.Set("specific_channel_id", channelId)
				if len(parts) == 3 && parts[2] == "ignore" {
					c.Set("specific_channel_id_ignore", true)
				}
			}
		} else {
			abortWithMessage(c, http.StatusForbidden, "普通用户不支持指定渠道")
			return
		}
	}
	c.Next()
}

func OpenaiAuth() func(c *gin.Context) {
	return func(c *gin.Context) {
		isWebSocket := c.GetHeader("Upgrade") == "websocket"
		key := c.Request.Header.Get("Authorization")

		if isWebSocket && key == "" {
			protocols := c.Request.Header["Sec-Websocket-Protocol"]
			if len(protocols) > 0 {
				protocolList := strings.Split(protocols[0], ",")
				for _, protocol := range protocolList {
					protocol = strings.TrimSpace(protocol)
					if strings.HasPrefix(protocol, "openai-insecure-api-key.") {
						key = strings.TrimPrefix(protocol, "openai-insecure-api-key.")
						break
					}
				}
			}
		}
		tokenAuth(c, key)
	}
}

func ClaudeAuth() func(c *gin.Context) {
	return func(c *gin.Context) {
		key := c.Request.Header.Get("x-api-key")
<<<<<<< HEAD
		ua := c.Request.Header.Get("user-agent")
		if strings.HasPrefix(ua, "claude-cli/") {
			if key == "" {
				key = c.Request.Header.Get("Authorization")
			}
=======
		if key == "" {
			key = c.Request.Header.Get("Authorization")
>>>>>>> 1e16a8eb
		}
		tokenAuth(c, key)
	}
}

func GeminiAuth() func(c *gin.Context) {
	return func(c *gin.Context) {
		key := c.Request.Header.Get("x-goog-api-key")
		if key == "" {
			// 查询GET参数
			key = c.Query("key")

			if key == "" {
				key = c.Request.Header.Get("Authorization")
			}
		}
		tokenAuth(c, key)
	}
}

func MjAuth() func(c *gin.Context) {
	return func(c *gin.Context) {
		// 判断path :mode
		model := c.Param("mode")

		if model != "" && model != "mj-fast" && model != "mj-turbo" && model != "mj-relax" {
			midjourneyAbortWithMessage(c, 4, "无效的加速模式")
			return
		}

		if model == "" {
			model = "mj-fast"
		}

		model = strings.TrimPrefix(model, "mj-")
		c.Set("mj_model", model)

		key := c.Request.Header.Get("mj-api-secret")
		tokenAuth(c, key)
	}
}

func SpecifiedChannel() func(c *gin.Context) {
	return func(c *gin.Context) {
		channelId := c.GetInt("specific_channel_id")
		c.Set("specific_channel_id_ignore", false)

		if channelId <= 0 {
			abortWithMessage(c, http.StatusForbidden, "必须指定渠道")
			return
		}
		c.Next()
	}
}<|MERGE_RESOLUTION|>--- conflicted
+++ resolved
@@ -184,16 +184,8 @@
 func ClaudeAuth() func(c *gin.Context) {
 	return func(c *gin.Context) {
 		key := c.Request.Header.Get("x-api-key")
-<<<<<<< HEAD
-		ua := c.Request.Header.Get("user-agent")
-		if strings.HasPrefix(ua, "claude-cli/") {
-			if key == "" {
-				key = c.Request.Header.Get("Authorization")
-			}
-=======
 		if key == "" {
 			key = c.Request.Header.Get("Authorization")
->>>>>>> 1e16a8eb
 		}
 		tokenAuth(c, key)
 	}
